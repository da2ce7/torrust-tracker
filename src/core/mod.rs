--- conflicted
+++ resolved
@@ -480,11 +480,8 @@
 /// > **NOTICE**: the `Tracker` is not responsible for handling the network layer.
 /// > Typically, the `Tracker` is used by a higher application service that handles
 /// > the network layer.
-<<<<<<< HEAD
-=======
 #[derive(Debug)]
 
->>>>>>> 855bd4f1
 pub struct Tracker {
     announce_policy: AnnouncePolicy,
     /// A database driver implementation: [`Sqlite3`](crate::core::databases::sqlite)
@@ -720,7 +717,6 @@
             Some(swarm_metadata) => swarm_metadata,
             None => SwarmMetadata::zeroed(),
         };
-<<<<<<< HEAD
 
         self.torrents.upsert_peer(info_hash, peer);
 
@@ -729,16 +725,6 @@
             None => SwarmMetadata::zeroed(),
         };
 
-=======
-
-        self.torrents.upsert_peer(info_hash, peer);
-
-        let swarm_metadata_after = match self.torrents.get_swarm_metadata(info_hash) {
-            Some(swarm_metadata) => swarm_metadata,
-            None => SwarmMetadata::zeroed(),
-        };
-
->>>>>>> 855bd4f1
         if swarm_metadata_before != swarm_metadata_after {
             self.persist_stats(info_hash, &swarm_metadata_after).await;
         }
