//! This module contains functions to handle signals.

use derive_more::Display;
<<<<<<< HEAD
use tokio::time::sleep;
=======
use futures::future::BoxFuture;
use futures::FutureExt;
>>>>>>> 855bd4f1
use tracing::info;

/// This is the message that the "launcher" spawned task receives from the main
/// application process to notify the service to shutdown.
///
#[derive(Copy, Clone, Debug, Display, PartialEq, Eq)]
pub enum Halted {
    Normal,
    Dropped,
}

/// Creates a Future to Await the Terminate Signal (unix only)
///
/// # Panics
///
/// Panics if unable to connect to the global signal handle.
///
#[must_use]
pub fn global_terminate_signal<'a>() -> BoxFuture<'a, ()> {
    #[cfg(unix)]
    let terminate: BoxFuture<'a, ()> = async {
        tokio::signal::unix::signal(tokio::signal::unix::SignalKind::terminate())
            .expect("failed to install signal handler")
            .recv()
            .await;
    }
    .boxed();

    #[cfg(not(unix))]
    let terminate: BoxFuture<'a, ()> = std::future::pending::<()>().boxed();

    terminate
}

/// Creates a Future to Await the Interrupt, i.e `ctrl_c` Signal
///
/// # Panics
///
/// Panics if unable to connect to the global signal handle.
///
#[must_use]
pub fn global_interrupt_signal<'a>() -> BoxFuture<'a, ()> {
    let interrupt: BoxFuture<'a, ()> = async {
        tokio::signal::ctrl_c().await.expect("failed to install Ctrl+C handler");
    }
    .boxed();

    interrupt
}

/// Resolves on `ctrl_c` or the `terminate` signal.
///
pub async fn global_shutdown_signal() {
    let interrupt = global_interrupt_signal();
    let terminate = global_terminate_signal();

    tokio::select! {
        () = interrupt => {},
        () = terminate => {}
    }
}

/// Resolves when the `stop_receiver` or the `global_shutdown_signal()` resolves.
///
/// # Panics
///
/// Will panic if unable to connect to the receiving channel.
///
pub async fn shutdown_signal(rx_halt: tokio::sync::oneshot::Receiver<Halted>) {
    let halt = async {
        match rx_halt.await {
            Ok(signal) => signal,
            Err(err) => panic!("Failed to install stop signal: {err}"),
        }
    };

    tokio::select! {
        signal = halt => { info!("Halt signal processed: {}", signal) },
        () = global_shutdown_signal() => { info!("Global shutdown signal processed") }
    }
}

/// Same as `shutdown_signal()`, but shows a message when it resolves.
pub async fn shutdown_signal_with_message(rx_halt: tokio::sync::oneshot::Receiver<Halted>, message: String) {
    shutdown_signal(rx_halt).await;

    info!("{message}");
}<|MERGE_RESOLUTION|>--- conflicted
+++ resolved
@@ -1,12 +1,8 @@
 //! This module contains functions to handle signals.
 
 use derive_more::Display;
-<<<<<<< HEAD
-use tokio::time::sleep;
-=======
 use futures::future::BoxFuture;
 use futures::FutureExt;
->>>>>>> 855bd4f1
 use tracing::info;
 
 /// This is the message that the "launcher" spawned task receives from the main
