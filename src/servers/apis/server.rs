--- conflicted
+++ resolved
@@ -27,34 +27,15 @@
 use std::sync::Arc;
 
 use axum_server::tls_rustls::RustlsConfig;
-<<<<<<< HEAD
-use axum_server::Handle;
-use derive_more::Constructor;
-use futures::future::BoxFuture;
-use tokio::sync::oneshot::{Receiver, Sender};
-use torrust_tracker_configuration::AccessTokens;
-use tracing::{debug, error, info};
-=======
 use derive_more::{Constructor, Display};
 use futures::{FutureExt as _, TryFutureExt as _};
 use torrust_tracker_configuration::AccessTokens;
 use torrust_tracker_located_error::DynError;
 use tracing::info;
->>>>>>> 855bd4f1
 
 use super::routes::router;
 use crate::core::Tracker;
 use crate::servers::custom_axum_server::{self, TimeoutAcceptor};
-<<<<<<< HEAD
-use crate::servers::registar::{ServiceHealthCheckJob, ServiceRegistration, ServiceRegistrationForm};
-use crate::servers::signals::{graceful_shutdown, Halted};
-
-/// Errors that can occur when starting or stopping the API server.
-#[derive(Debug)]
-pub enum Error {
-    Error(String),
-}
-=======
 use crate::servers::registar::{self, HealthCheckFactory, HeathCheckFuture, HeathCheckResult};
 use crate::servers::service::{self, AddrFuture, Error, TaskFuture};
 use crate::servers::signals::Halted;
@@ -66,7 +47,6 @@
 #[must_use]
 fn check_builder(addr: SocketAddr) -> HeathCheckFuture<'static> {
     let url = format!("http://{addr}/api/health_check");
->>>>>>> 855bd4f1
 
     info!("checking api health check at: {url}");
 
@@ -152,27 +132,6 @@
     }
 }
 
-<<<<<<< HEAD
-/// Checks the Health by connecting to the API service endpoint.
-///
-/// # Errors
-///
-/// This function will return an error if unable to connect.
-/// Or if there request returns an error code.
-#[must_use]
-pub fn check_fn(binding: &SocketAddr) -> ServiceHealthCheckJob {
-    let url = format!("http://{binding}/api/health_check"); // DevSkim: ignore DS137138
-
-    let info = format!("checking api health check at: {url}");
-
-    let job = tokio::spawn(async move {
-        match reqwest::get(url).await {
-            Ok(response) => Ok(response.status().to_string()),
-            Err(err) => Err(err.to_string()),
-        }
-    });
-    ServiceHealthCheckJob::new(*binding, info, job)
-=======
 #[derive(Constructor, Clone, Debug, Display)]
 #[display(fmt = "intended_address: {addr}, with tracker, tokens, and  {}", "self.have_tls()")]
 pub struct ApiLauncher {
@@ -180,7 +139,6 @@
     pub access_tokens: Arc<AccessTokens>,
     pub addr: SocketAddr,
     pub tls: Option<RustlsConfig>,
->>>>>>> 855bd4f1
 }
 
 impl ApiLauncher {
@@ -193,57 +151,6 @@
     }
 }
 
-<<<<<<< HEAD
-impl Launcher {
-    /// Starts the API server with graceful shutdown.
-    ///
-    /// If TLS is enabled in the configuration, it will start the server with
-    /// TLS. See [`torrust-tracker-configuration`](torrust_tracker_configuration)
-    /// for more  information about configuration.
-    ///
-    /// # Panics
-    ///
-    /// Will panic if unable to bind to the socket, or unable to get the address of the bound socket.
-    /// Will also panic if unable to send message regarding the bound socket address.
-    pub fn start(
-        &self,
-        tracker: Arc<Tracker>,
-        access_tokens: Arc<AccessTokens>,
-        tx_start: Sender<Started>,
-        rx_halt: Receiver<Halted>,
-    ) -> BoxFuture<'static, ()> {
-        let router = router(tracker, access_tokens);
-        let socket = std::net::TcpListener::bind(self.bind_to).expect("Could not bind tcp_listener to address.");
-        let address = socket.local_addr().expect("Could not get local_addr from tcp_listener.");
-
-        let handle = Handle::new();
-
-        tokio::task::spawn(graceful_shutdown(
-            handle.clone(),
-            rx_halt,
-            format!("Shutting down tracker API server on socket address: {address}"),
-        ));
-
-        let tls = self.tls.clone();
-        let protocol = if tls.is_some() { "https" } else { "http" };
-
-        info!(target: "API", "Starting on {protocol}://{}", address);
-
-        let running = Box::pin(async {
-            match tls {
-                Some(tls) => custom_axum_server::from_tcp_rustls_with_timeouts(socket, tls)
-                    .handle(handle)
-                    .acceptor(TimeoutAcceptor)
-                    .serve(router.into_make_service_with_connect_info::<std::net::SocketAddr>())
-                    .await
-                    .expect("Axum server for tracker API crashed."),
-                None => custom_axum_server::from_tcp_with_timeouts(socket)
-                    .handle(handle)
-                    .acceptor(TimeoutAcceptor)
-                    .serve(router.into_make_service_with_connect_info::<std::net::SocketAddr>())
-                    .await
-                    .expect("Axum server for tracker API crashed."),
-=======
 impl service::Launcher<ApiHandle> for ApiLauncher {
     fn start(self) -> Result<(TaskFuture<'static, (), Error>, ApiHandle, HealthCheckFactory), Error> {
         let handle = ApiHandle::default();
@@ -275,7 +182,6 @@
                     .serve(make_service)
                     .map_err(|e| Error::UnableToServe { err: e.into() })
                     .boxed(),
->>>>>>> 855bd4f1
             }
         };
 
@@ -304,13 +210,6 @@
 
         let tracker = tracker(&cfg);
 
-<<<<<<< HEAD
-        let bind_to = config.bind_address;
-
-        let tls = make_rust_tls(&config.tsl_config)
-            .await
-            .map(|tls| tls.expect("tls config failed"));
-=======
         let addr = config.bind_address;
 
         let tls = match &config.tsl_config {
@@ -321,7 +220,6 @@
             ),
             None => None,
         };
->>>>>>> 855bd4f1
 
         let access_tokens = Arc::new(config.access_tokens.clone());
 
