--- conflicted
+++ resolved
@@ -32,22 +32,6 @@
 impl Service {
     /// # Errors
     ///
-<<<<<<< HEAD
-    /// Will return OK is all checks pass or an array with the check errors.
-    #[allow(clippy::missing_panics_doc)]
-    pub async fn run_checks(&self) -> Vec<CheckResult> {
-        let mut check_results = vec![];
-
-        let udp_checkers = checks::udp::run(&self.config.udp_trackers, &mut check_results).await;
-
-        let http_checkers = checks::http::run(&self.config.http_trackers, &mut check_results).await;
-
-        let health_checkers = checks::health::run(&self.config.health_checks, &mut check_results).await;
-
-        let json_output =
-            serde_json::json!({ "udp_trackers": udp_checkers, "http_trackers": http_checkers, "health_checks": health_checkers });
-        self.console.println(&serde_json::to_string_pretty(&json_output).unwrap());
-=======
     /// It will return an error if some of the tests panic or otherwise fail to run.
     /// On success it will return a vector of `Ok(())` of [`CheckResult`].
     pub async fn run_checks(self) -> Result<Vec<CheckResult>> {
@@ -65,7 +49,6 @@
         while let Some(results) = checks.join_next().await {
             check_results.append(&mut results.context("failed to join check")?);
         }
->>>>>>> 855bd4f1
 
         Ok(check_results)
     }
