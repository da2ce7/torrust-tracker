//! HTTP Tracker client:
//!
//! Examples:
//!
//! `Announce` request:
//!
//! ```text
//! cargo run --bin http_tracker_client announce http://127.0.0.1:7070 9c38422213e30bff212b30c360d26f9a02136422 | jq
//! ```
//!
//! `Scrape` request:
//!
//! ```text
//! cargo run --bin http_tracker_client scrape http://127.0.0.1:7070 9c38422213e30bff212b30c360d26f9a02136422 | jq
//! ```
use std::time::Duration;

use anyhow::Context;
use clap::{Parser, Subcommand};
use reqwest::Url;
use torrust_tracker_primitives::info_hash::InfoHash;
use tracing::Level;

use crate::console::clients::http::{check_http_announce, check_http_scrape};
use crate::console::clients::{parse_info_hash, parse_url, DEFAULT_TIMEOUT_SEC};

#[derive(Parser, Debug)]
#[command(author, version, about, long_about = None)]
struct Args {
    #[command(subcommand)]
    command: Command,

    #[arg(value_parser = parse_url, help = "tracker url")]
    addr: Url,

    /// Name of the person to greet
    #[arg(long, default_value = DEFAULT_TIMEOUT_SEC, help = "connection timeout in seconds")]
    timeout_sec: u64,
}

#[derive(Subcommand, Debug)]
enum Command {
    Announce {
        #[arg(value_parser = parse_info_hash)]
        info_hash: InfoHash,
    },
    Scrape {
        #[arg(value_parser = parse_info_hash, num_args = 1..=74, value_delimiter = ' ')]
        info_hashes: Vec<InfoHash>,
    },
}

/// # Errors
///
/// Will return an error if the command fails.
pub async fn run() -> anyhow::Result<()> {
    let () = tracing_subscriber::fmt().compact().with_max_level(Level::TRACE).init();

    let args = Args::parse();

    let timeout = Duration::from_secs(args.timeout_sec);

    match args.command {
        Command::Announce { info_hash } => {
            announce_command(args.addr, &timeout, &info_hash).await?;
        }
        Command::Scrape { info_hashes } => {
            scrape_command(&args.addr, &timeout, &info_hashes).await?;
        }
    }

    Ok(())
}

<<<<<<< HEAD
async fn announce_command(tracker_url: String, info_hash: String) -> anyhow::Result<()> {
    let base_url = Url::parse(&tracker_url).context("failed to parse HTTP tracker base URL")?;
    let info_hash =
        InfoHash::from_str(&info_hash).expect("Invalid infohash. Example infohash: `9c38422213e30bff212b30c360d26f9a02136422`");

    let response = Client::new(base_url)?
        .announce(&QueryBuilder::with_default_values().with_info_hash(&info_hash).query())
        .await?;

    let body = response.bytes().await?;
=======
async fn announce_command(addr: Url, timeout: &Duration, info_hash: &InfoHash) -> anyhow::Result<()> {
    let response = check_http_announce(&addr, timeout, info_hash)
        .await
        .context("it should get a announce response")?;
>>>>>>> 855bd4f1

    let json = serde_json::to_string(&response).context("failed to serialize scrape response into JSON")?;

    println!("{json}");

    Ok(())
}

<<<<<<< HEAD
async fn scrape_command(tracker_url: &str, info_hashes: &[String]) -> anyhow::Result<()> {
    let base_url = Url::parse(tracker_url).context("failed to parse HTTP tracker base URL")?;

    let query = requests::scrape::Query::try_from(info_hashes).context("failed to parse infohashes")?;

    let response = Client::new(base_url)?.scrape(&query).await?;

    let body = response.bytes().await?;

    let scrape_response = scrape::Response::try_from_bencoded(&body)
        .unwrap_or_else(|_| panic!("response body should be a valid scrape response, got: \"{:#?}\"", &body));
=======
async fn scrape_command(addr: &Url, timeout: &Duration, info_hashes: &[InfoHash]) -> anyhow::Result<()> {
    let response = check_http_scrape(addr, timeout, info_hashes)
        .await
        .context("it should get the scrape result")?;
>>>>>>> 855bd4f1

    let json = serde_json::to_string(&response).context("failed to serialize scrape response into JSON")?;

    println!("{json}");

    Ok(())
}<|MERGE_RESOLUTION|>--- conflicted
+++ resolved
@@ -72,23 +72,10 @@
     Ok(())
 }
 
-<<<<<<< HEAD
-async fn announce_command(tracker_url: String, info_hash: String) -> anyhow::Result<()> {
-    let base_url = Url::parse(&tracker_url).context("failed to parse HTTP tracker base URL")?;
-    let info_hash =
-        InfoHash::from_str(&info_hash).expect("Invalid infohash. Example infohash: `9c38422213e30bff212b30c360d26f9a02136422`");
-
-    let response = Client::new(base_url)?
-        .announce(&QueryBuilder::with_default_values().with_info_hash(&info_hash).query())
-        .await?;
-
-    let body = response.bytes().await?;
-=======
 async fn announce_command(addr: Url, timeout: &Duration, info_hash: &InfoHash) -> anyhow::Result<()> {
     let response = check_http_announce(&addr, timeout, info_hash)
         .await
         .context("it should get a announce response")?;
->>>>>>> 855bd4f1
 
     let json = serde_json::to_string(&response).context("failed to serialize scrape response into JSON")?;
 
@@ -97,24 +84,10 @@
     Ok(())
 }
 
-<<<<<<< HEAD
-async fn scrape_command(tracker_url: &str, info_hashes: &[String]) -> anyhow::Result<()> {
-    let base_url = Url::parse(tracker_url).context("failed to parse HTTP tracker base URL")?;
-
-    let query = requests::scrape::Query::try_from(info_hashes).context("failed to parse infohashes")?;
-
-    let response = Client::new(base_url)?.scrape(&query).await?;
-
-    let body = response.bytes().await?;
-
-    let scrape_response = scrape::Response::try_from_bencoded(&body)
-        .unwrap_or_else(|_| panic!("response body should be a valid scrape response, got: \"{:#?}\"", &body));
-=======
 async fn scrape_command(addr: &Url, timeout: &Duration, info_hashes: &[InfoHash]) -> anyhow::Result<()> {
     let response = check_http_scrape(addr, timeout, info_hashes)
         .await
         .context("it should get the scrape result")?;
->>>>>>> 855bd4f1
 
     let json = serde_json::to_string(&response).context("failed to serialize scrape response into JSON")?;
 
