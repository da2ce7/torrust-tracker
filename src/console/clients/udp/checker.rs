use std::net::{Ipv4Addr, SocketAddr};
use std::time::Duration;

use aquatic_udp_protocol::{
<<<<<<< HEAD
    AnnounceActionPlaceholder, AnnounceEvent, AnnounceRequest, ConnectRequest, ConnectionId, NumberOfBytes, NumberOfPeers,
    PeerId, PeerKey, Port, Response, ScrapeRequest, TransactionId,
};
use thiserror::Error;
use torrust_tracker_primitives::info_hash::InfoHash as TorrustInfoHash;
use tracing::debug;

use crate::shared::bit_torrent::tracker::udp::client::{UdpClient, UdpTrackerClient};

#[derive(Error, Debug)]
pub enum ClientError {
    #[error("Local socket address is not bound yet. Try binding before connecting.")]
    NotBound,
    #[error("Not connected to remote tracker UDP socket. Try connecting before making requests.")]
    NotConnected,
    #[error("Unexpected response while connecting the the remote server.")]
    UnexpectedConnectionResponse,
}
=======
    AnnounceActionPlaceholder, AnnounceEvent, AnnounceRequest, ConnectResponse, NumberOfBytes, NumberOfPeers, PeerId, PeerKey,
    Port, Response, ScrapeRequest, TransactionId,
};
use torrust_tracker_primitives::info_hash::InfoHash;
use tracing::debug;

use super::Error;
use crate::shared::bit_torrent::tracker::udp;
>>>>>>> 855bd4f1

/// A UDP Tracker client to make test requests (checks).
#[derive(Debug, Clone)]
pub struct Client {
    pub client: udp::Client,
}

impl Client {
    /// Binds to the local socket and connects to the remote one.
    ///
    /// # Errors
    ///
    /// Will return an error if
    ///
    /// - It can't bound to the local socket address.
    /// - It can't make a connection request successfully to the remote UDP server.
<<<<<<< HEAD
    pub async fn bind_and_connect(&mut self, local_port: u16, remote_socket_addr: &SocketAddr) -> anyhow::Result<SocketAddr> {
        let bound_to = self.bind(local_port).await?;
        self.connect(remote_socket_addr).await?;
        Ok(bound_to)
    }

    /// Binds local client socket.
    ///
    /// # Errors
    ///
    /// Will return an error if it can't bound to the local address.
    async fn bind(&mut self, local_port: u16) -> anyhow::Result<SocketAddr> {
        let local_bind_to = format!("0.0.0.0:{local_port}");
        let binding_address = local_bind_to.parse().context("binding local address")?;

        debug!("Binding to: {local_bind_to}");
        let udp_client = UdpClient::bind(&local_bind_to).await?;

        let bound_to = udp_client.socket.local_addr().context("bound local address")?;
        debug!("Bound to: {bound_to}");
=======
    pub async fn bind_and_connect(&addr: &SocketAddr, &timeout: &Duration) -> Result<Self, Error> {
        let client = udp::Client::connect(addr, timeout)
            .await
            .map_err(|err| Error::UnableToBindAndConnect { addr, err })?;
>>>>>>> 855bd4f1

        Ok(Self { client })
    }

    /// Returns the local address of this [`Client`].
    ///
    /// # Errors
    ///
<<<<<<< HEAD
    /// Will return and error if it can't make a connection request successfully
    /// to the remote UDP server.
    async fn connect(&mut self, tracker_socket_addr: &SocketAddr) -> anyhow::Result<()> {
        debug!("Connecting to tracker: udp://{tracker_socket_addr}");

        match &self.udp_tracker_client {
            Some(client) => {
                client.udp_client.connect(&tracker_socket_addr.to_string()).await?;
                self.remote_socket = Some(*tracker_socket_addr);
                Ok(())
            }
            None => Err(ClientError::NotBound.into()),
        }
=======
    /// This function errors if the underlying call fails.
    ///
    pub fn local_addr(&self) -> Result<SocketAddr, Error> {
        self.client.local_addr().map_err(|err| Error::UnableToGetLocalAddr { err })
>>>>>>> 855bd4f1
    }

    /// Sends a connection request to the UDP Tracker server.
    ///
    /// # Errors
    ///
    /// Will return and error if unable to get a successful response.
    ///
<<<<<<< HEAD
    /// - It can't connect to the remote UDP socket.
    /// - It can't make a connection request successfully to the remote UDP
    ///   server (after successfully connecting to the remote UDP socket).
    ///
    /// # Panics
    ///
    /// Will panic if it receives an unexpected response.
    pub async fn send_connection_request(&self, transaction_id: TransactionId) -> anyhow::Result<ConnectionId> {
        debug!("Sending connection request with transaction id: {transaction_id:#?}");

        let connect_request = ConnectRequest { transaction_id };

        match &self.udp_tracker_client {
            Some(client) => {
                client.send(connect_request.into()).await?;

                let response = client.receive().await?;

                debug!("connection request response:\n{response:#?}");

                match response {
                    Response::Connect(connect_response) => Ok(connect_response.connection_id),
                    _ => Err(ClientError::UnexpectedConnectionResponse.into()),
                }
            }
            None => Err(ClientError::NotConnected.into()),
        }
=======
    pub async fn send_connection_request(&self, transaction_id: TransactionId) -> Result<ConnectResponse, Error> {
        self.client
            .do_connection_request(transaction_id)
            .await
            .map_err(|err| Error::UnexpectedConnectionResponse { err })
>>>>>>> 855bd4f1
    }

    /// Sends an announce request to the UDP Tracker server.
    ///
    /// # Errors
    ///
    /// Will return and error if the client is not connected. You have to connect
    /// before calling this function.
    pub async fn send_announce_request(
        &self,
        ctx: &ConnectResponse,
        info_hash: InfoHash,
        client_port: Port,
    ) -> Result<Response, Error> {
        debug!("Sending announce request with transaction id: {:#?}", ctx.transaction_id);

        let announce_request = AnnounceRequest {
<<<<<<< HEAD
            connection_id,
            action_placeholder: AnnounceActionPlaceholder::default(),
            transaction_id,
            info_hash: InfoHash(info_hash.bytes()),
=======
            connection_id: ctx.connection_id,
            transaction_id: ctx.transaction_id,
            info_hash: aquatic_udp_protocol::InfoHash(info_hash.bytes()),
>>>>>>> 855bd4f1
            peer_id: PeerId(*b"-qB00000000000000001"),
            bytes_downloaded: NumberOfBytes(0i64.into()),
            bytes_uploaded: NumberOfBytes(0i64.into()),
            bytes_left: NumberOfBytes(0i64.into()),
            event: AnnounceEvent::Started.into(),
            ip_address: Ipv4Addr::new(0, 0, 0, 0).into(),
            key: PeerKey::new(0i32),
            peers_wanted: NumberOfPeers(1i32.into()),
            port: client_port,
            action_placeholder: AnnounceActionPlaceholder::default(),
        };

<<<<<<< HEAD
        match &self.udp_tracker_client {
            Some(client) => {
                client.send(announce_request.into()).await?;

                let response = client.receive().await?;
=======
        let _ = self
            .client
            .send_request(announce_request.into())
            .await
            .map_err(|err| Error::UnableToSendRequest { err })?;

        let response = self
            .client
            .receive_response()
            .await
            .map_err(|err| Error::UnableToReceiveResponse { err })?;
>>>>>>> 855bd4f1

        debug!("announce request response:\n{response:#?}");

        Ok(response)
    }

    /// Sends a scrape request to the UDP Tracker server.
    ///
    /// # Errors
    ///
    /// Will return and error if the client is not connected. You have to connect
    /// before calling this function.
    pub async fn send_scrape_request(&self, ctx: &ConnectResponse, info_hashes: &[InfoHash]) -> Result<Response, Error> {
        debug!("Sending scrape request with transaction id: {:#?}", ctx.transaction_id);

        let scrape_request = ScrapeRequest {
            connection_id: ctx.connection_id,
            transaction_id: ctx.transaction_id,
            info_hashes: info_hashes
                .iter()
                .map(|torrust_info_hash| aquatic_udp_protocol::InfoHash(torrust_info_hash.bytes()))
                .collect(),
        };

<<<<<<< HEAD
        match &self.udp_tracker_client {
            Some(client) => {
                client.send(scrape_request.into()).await?;

                let response = client.receive().await?;
=======
        let _ = self
            .client
            .send_request(scrape_request.into())
            .await
            .map_err(|err| Error::UnableToSendRequest { err })?;

        let response = self
            .client
            .receive_response()
            .await
            .map_err(|err| Error::UnableToReceiveResponse { err })?;
>>>>>>> 855bd4f1

        debug!("scrape request response:\n{response:#?}");

        Ok(response)
    }
}<|MERGE_RESOLUTION|>--- conflicted
+++ resolved
@@ -2,26 +2,6 @@
 use std::time::Duration;
 
 use aquatic_udp_protocol::{
-<<<<<<< HEAD
-    AnnounceActionPlaceholder, AnnounceEvent, AnnounceRequest, ConnectRequest, ConnectionId, NumberOfBytes, NumberOfPeers,
-    PeerId, PeerKey, Port, Response, ScrapeRequest, TransactionId,
-};
-use thiserror::Error;
-use torrust_tracker_primitives::info_hash::InfoHash as TorrustInfoHash;
-use tracing::debug;
-
-use crate::shared::bit_torrent::tracker::udp::client::{UdpClient, UdpTrackerClient};
-
-#[derive(Error, Debug)]
-pub enum ClientError {
-    #[error("Local socket address is not bound yet. Try binding before connecting.")]
-    NotBound,
-    #[error("Not connected to remote tracker UDP socket. Try connecting before making requests.")]
-    NotConnected,
-    #[error("Unexpected response while connecting the the remote server.")]
-    UnexpectedConnectionResponse,
-}
-=======
     AnnounceActionPlaceholder, AnnounceEvent, AnnounceRequest, ConnectResponse, NumberOfBytes, NumberOfPeers, PeerId, PeerKey,
     Port, Response, ScrapeRequest, TransactionId,
 };
@@ -30,7 +10,6 @@
 
 use super::Error;
 use crate::shared::bit_torrent::tracker::udp;
->>>>>>> 855bd4f1
 
 /// A UDP Tracker client to make test requests (checks).
 #[derive(Debug, Clone)]
@@ -47,33 +26,10 @@
     ///
     /// - It can't bound to the local socket address.
     /// - It can't make a connection request successfully to the remote UDP server.
-<<<<<<< HEAD
-    pub async fn bind_and_connect(&mut self, local_port: u16, remote_socket_addr: &SocketAddr) -> anyhow::Result<SocketAddr> {
-        let bound_to = self.bind(local_port).await?;
-        self.connect(remote_socket_addr).await?;
-        Ok(bound_to)
-    }
-
-    /// Binds local client socket.
-    ///
-    /// # Errors
-    ///
-    /// Will return an error if it can't bound to the local address.
-    async fn bind(&mut self, local_port: u16) -> anyhow::Result<SocketAddr> {
-        let local_bind_to = format!("0.0.0.0:{local_port}");
-        let binding_address = local_bind_to.parse().context("binding local address")?;
-
-        debug!("Binding to: {local_bind_to}");
-        let udp_client = UdpClient::bind(&local_bind_to).await?;
-
-        let bound_to = udp_client.socket.local_addr().context("bound local address")?;
-        debug!("Bound to: {bound_to}");
-=======
     pub async fn bind_and_connect(&addr: &SocketAddr, &timeout: &Duration) -> Result<Self, Error> {
         let client = udp::Client::connect(addr, timeout)
             .await
             .map_err(|err| Error::UnableToBindAndConnect { addr, err })?;
->>>>>>> 855bd4f1
 
         Ok(Self { client })
     }
@@ -82,26 +38,10 @@
     ///
     /// # Errors
     ///
-<<<<<<< HEAD
-    /// Will return and error if it can't make a connection request successfully
-    /// to the remote UDP server.
-    async fn connect(&mut self, tracker_socket_addr: &SocketAddr) -> anyhow::Result<()> {
-        debug!("Connecting to tracker: udp://{tracker_socket_addr}");
-
-        match &self.udp_tracker_client {
-            Some(client) => {
-                client.udp_client.connect(&tracker_socket_addr.to_string()).await?;
-                self.remote_socket = Some(*tracker_socket_addr);
-                Ok(())
-            }
-            None => Err(ClientError::NotBound.into()),
-        }
-=======
     /// This function errors if the underlying call fails.
     ///
     pub fn local_addr(&self) -> Result<SocketAddr, Error> {
         self.client.local_addr().map_err(|err| Error::UnableToGetLocalAddr { err })
->>>>>>> 855bd4f1
     }
 
     /// Sends a connection request to the UDP Tracker server.
@@ -110,41 +50,11 @@
     ///
     /// Will return and error if unable to get a successful response.
     ///
-<<<<<<< HEAD
-    /// - It can't connect to the remote UDP socket.
-    /// - It can't make a connection request successfully to the remote UDP
-    ///   server (after successfully connecting to the remote UDP socket).
-    ///
-    /// # Panics
-    ///
-    /// Will panic if it receives an unexpected response.
-    pub async fn send_connection_request(&self, transaction_id: TransactionId) -> anyhow::Result<ConnectionId> {
-        debug!("Sending connection request with transaction id: {transaction_id:#?}");
-
-        let connect_request = ConnectRequest { transaction_id };
-
-        match &self.udp_tracker_client {
-            Some(client) => {
-                client.send(connect_request.into()).await?;
-
-                let response = client.receive().await?;
-
-                debug!("connection request response:\n{response:#?}");
-
-                match response {
-                    Response::Connect(connect_response) => Ok(connect_response.connection_id),
-                    _ => Err(ClientError::UnexpectedConnectionResponse.into()),
-                }
-            }
-            None => Err(ClientError::NotConnected.into()),
-        }
-=======
     pub async fn send_connection_request(&self, transaction_id: TransactionId) -> Result<ConnectResponse, Error> {
         self.client
             .do_connection_request(transaction_id)
             .await
             .map_err(|err| Error::UnexpectedConnectionResponse { err })
->>>>>>> 855bd4f1
     }
 
     /// Sends an announce request to the UDP Tracker server.
@@ -162,16 +72,9 @@
         debug!("Sending announce request with transaction id: {:#?}", ctx.transaction_id);
 
         let announce_request = AnnounceRequest {
-<<<<<<< HEAD
-            connection_id,
-            action_placeholder: AnnounceActionPlaceholder::default(),
-            transaction_id,
-            info_hash: InfoHash(info_hash.bytes()),
-=======
             connection_id: ctx.connection_id,
             transaction_id: ctx.transaction_id,
             info_hash: aquatic_udp_protocol::InfoHash(info_hash.bytes()),
->>>>>>> 855bd4f1
             peer_id: PeerId(*b"-qB00000000000000001"),
             bytes_downloaded: NumberOfBytes(0i64.into()),
             bytes_uploaded: NumberOfBytes(0i64.into()),
@@ -184,13 +87,6 @@
             action_placeholder: AnnounceActionPlaceholder::default(),
         };
 
-<<<<<<< HEAD
-        match &self.udp_tracker_client {
-            Some(client) => {
-                client.send(announce_request.into()).await?;
-
-                let response = client.receive().await?;
-=======
         let _ = self
             .client
             .send_request(announce_request.into())
@@ -202,7 +98,6 @@
             .receive_response()
             .await
             .map_err(|err| Error::UnableToReceiveResponse { err })?;
->>>>>>> 855bd4f1
 
         debug!("announce request response:\n{response:#?}");
 
@@ -227,13 +122,6 @@
                 .collect(),
         };
 
-<<<<<<< HEAD
-        match &self.udp_tracker_client {
-            Some(client) => {
-                client.send(scrape_request.into()).await?;
-
-                let response = client.receive().await?;
-=======
         let _ = self
             .client
             .send_request(scrape_request.into())
@@ -245,7 +133,6 @@
             .receive_response()
             .await
             .map_err(|err| Error::UnableToReceiveResponse { err })?;
->>>>>>> 855bd4f1
 
         debug!("scrape request response:\n{response:#?}");
 
