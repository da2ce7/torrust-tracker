//! UDP tracker job starter.
//!
//! The [`udp_tracker::start_job`](crate::bootstrap::jobs::udp_tracker::start_job)
//! function starts a new UDP tracker server.
//!
//! > **NOTICE**: that the application can launch more than one UDP tracker
//! > on different ports. Refer to the [configuration documentation](https://docs.rs/torrust-tracker-configuration)
//! > for the configuration options.
<<<<<<< HEAD
=======
use std::net::SocketAddr;
>>>>>>> 855bd4f1
use std::sync::Arc;

use tokio::task::JoinHandle;
use torrust_tracker_configuration::UdpTracker;
<<<<<<< HEAD
use tracing::debug;
=======
use tracing::instrument;
>>>>>>> 855bd4f1

use crate::core;
use crate::servers::registar::Form;
use crate::servers::service::Service;
use crate::servers::udp::launcher::Launcher;
use crate::servers::udp::Version;

/// It starts a new UDP server with the provided configuration.
///
/// It spawns a new asynchronous task for the new UDP server.
///
/// # Panics
///
/// It will panic if the API binding address is not a valid socket.
/// It will panic if it is unable to start the UDP service.
/// It will panic if the task did not finish successfully.
///
#[must_use]
<<<<<<< HEAD
pub async fn start_job(config: &UdpTracker, tracker: Arc<core::Tracker>, form: ServiceRegistrationForm) -> JoinHandle<()> {
    let bind_to = config.bind_address;
=======
#[allow(clippy::async_yields_async)]
#[instrument(ret)]
pub async fn start_job(config: &UdpTracker, tracker: Arc<core::Tracker>, form: Form, version: Version) -> Option<JoinHandle<()>> {
    let addr = config.bind_address;
>>>>>>> 855bd4f1

    match version {
        Version::V0 => Some(start_v0(addr, tracker.clone(), form).await),
    }
}

#[allow(clippy::async_yields_async)]
#[instrument(ret)]
async fn start_v0(socket: SocketAddr, tracker: Arc<core::Tracker>, form: Form) -> JoinHandle<()> {
    let service = Service::new(Launcher::new(tracker, socket));

    let started = service.start().expect("it should start");

    let () = started.reg_form(form).await.expect("it should register");

    let (task, _) = started.run();

    tokio::spawn(async move {
        let server = task.await.expect("it should shutdown");
        drop(server);
    })
}<|MERGE_RESOLUTION|>--- conflicted
+++ resolved
@@ -6,19 +6,12 @@
 //! > **NOTICE**: that the application can launch more than one UDP tracker
 //! > on different ports. Refer to the [configuration documentation](https://docs.rs/torrust-tracker-configuration)
 //! > for the configuration options.
-<<<<<<< HEAD
-=======
 use std::net::SocketAddr;
->>>>>>> 855bd4f1
 use std::sync::Arc;
 
 use tokio::task::JoinHandle;
 use torrust_tracker_configuration::UdpTracker;
-<<<<<<< HEAD
-use tracing::debug;
-=======
 use tracing::instrument;
->>>>>>> 855bd4f1
 
 use crate::core;
 use crate::servers::registar::Form;
@@ -37,15 +30,10 @@
 /// It will panic if the task did not finish successfully.
 ///
 #[must_use]
-<<<<<<< HEAD
-pub async fn start_job(config: &UdpTracker, tracker: Arc<core::Tracker>, form: ServiceRegistrationForm) -> JoinHandle<()> {
-    let bind_to = config.bind_address;
-=======
 #[allow(clippy::async_yields_async)]
 #[instrument(ret)]
 pub async fn start_job(config: &UdpTracker, tracker: Arc<core::Tracker>, form: Form, version: Version) -> Option<JoinHandle<()>> {
     let addr = config.bind_address;
->>>>>>> 855bd4f1
 
     match version {
         Version::V0 => Some(start_v0(addr, tracker.clone(), form).await),
