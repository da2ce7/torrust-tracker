//! Health Check API job starter.
//!
//! The [`health_check_api::start_job`](crate::bootstrap::jobs::health_check_api::start_job)
//! function starts the Health Check REST API.
//!
//! The [`health_check_api::start_job`](crate::bootstrap::jobs::health_check_api::start_job)  
//! function spawns a new asynchronous task, that tasks is the "**launcher**".
//! The "**launcher**" starts the actual server and sends a message back
//! to the main application.
//!
//! The "**launcher**" is an intermediary thread that decouples the Health Check
//! API server from the process that handles it.
//!
//! Refer to the [configuration documentation](https://docs.rs/torrust-tracker-configuration)
//! for the API configuration options.

<<<<<<< HEAD
use tokio::sync::oneshot;
use tokio::task::JoinHandle;
use torrust_tracker_configuration::HealthCheckApi;
use tracing::info;
=======
use std::net::SocketAddr;
use std::sync::Arc;
use std::time::Duration;

use tokio::task::JoinHandle;
use torrust_tracker_configuration::HealthCheckApi;
use tracing::instrument;
>>>>>>> 855bd4f1

use super::Error;
use crate::servers::health_check_api::launcher::Launcher;
use crate::servers::health_check_api::Version;
use crate::servers::registar::{Form, Registar, Registry};
use crate::servers::service::Service;

/// This function starts a new Health Check API server with the provided
/// configuration.
///
/// The functions starts a new concurrent task that will run the API server.
/// This task will send a message to the main application process to notify
/// that the API server was successfully started.
///
/// # Panics
///
/// It would panic if unable to send the  `ApiServerJobStarted` notice.
<<<<<<< HEAD
pub async fn start_job(config: &HealthCheckApi, register: ServiceRegistry) -> JoinHandle<()> {
    let bind_addr = config.bind_address;
=======
///
#[allow(clippy::async_yields_async)]
#[instrument(ret, fields(registar = %registar))]
pub async fn start_job(config: &HealthCheckApi, registar: &Registar, version: Version) -> JoinHandle<()> {
    let addr = config.bind_address;

    let form = registar.form();
    let registry = registar.as_ref().clone();

    match version {
        Version::V0 => start_v0(addr, registry, form).await.expect("it should start the service"),
    }
}

/// Starts the first (un-versioned) tracker service health check.
/// # Panics
///
/// Panics if something goes wrong...
///
#[allow(clippy::async_yields_async)]
#[instrument(err, ret, skip(form), fields(registry = %registry))]
async fn start_v0(addr: SocketAddr, registry: Arc<Registry>, form: Form) -> Result<JoinHandle<()>, Error> {
    let service = Service::new(Launcher::new(addr, registry));

    let started = service.start().map_err(Error::from)?;
>>>>>>> 855bd4f1

    let () = tokio::time::timeout(Duration::from_secs(5), started.reg_form(form))
        .await
        .map_err(Error::from)?
        .map_err(Error::from)?;

    let (task, _) = started.run();

    Ok(tokio::spawn(async move {
        let server = task.await.expect("it should shutdown");
        drop(server);
    }))
}

#[cfg(test)]
mod tests {
    use std::sync::Arc;

    use torrust_tracker_test_helpers::configuration::ephemeral_mode_public;

    //use tracing_test::traced_test;
    use crate::bootstrap::jobs::health_check_api::{start_job, start_v0};
    use crate::servers::health_check_api::Version;
    use crate::servers::registar::Registar;

    #[tokio::test]
    //#[traced_test]
    async fn it_should_start_and_stop_the_job_for_the_health_check_service() {
        let cfg = Arc::new(ephemeral_mode_public());
        let config = &cfg.health_check_api;
        let version = Version::V0;

        let registar = Registar::default();

        let job = start_job(config, &registar, version).await;

        job.abort();

        drop(job);
    }

    #[tokio::test]
    //#[traced_test]
    async fn it_should_start_and_stop_the_v0_of_the_health_check_service() {
        let addr = ephemeral_mode_public().health_check_api.bind_address;

        let registar = Registar::default();
        let form = registar.form();
        let registry = registar.as_ref().clone();

        let job = start_v0(addr, registry, form).await.expect("it should start");

        job.abort();

        drop(job);
    }
}<|MERGE_RESOLUTION|>--- conflicted
+++ resolved
@@ -14,12 +14,6 @@
 //! Refer to the [configuration documentation](https://docs.rs/torrust-tracker-configuration)
 //! for the API configuration options.
 
-<<<<<<< HEAD
-use tokio::sync::oneshot;
-use tokio::task::JoinHandle;
-use torrust_tracker_configuration::HealthCheckApi;
-use tracing::info;
-=======
 use std::net::SocketAddr;
 use std::sync::Arc;
 use std::time::Duration;
@@ -27,7 +21,6 @@
 use tokio::task::JoinHandle;
 use torrust_tracker_configuration::HealthCheckApi;
 use tracing::instrument;
->>>>>>> 855bd4f1
 
 use super::Error;
 use crate::servers::health_check_api::launcher::Launcher;
@@ -45,10 +38,6 @@
 /// # Panics
 ///
 /// It would panic if unable to send the  `ApiServerJobStarted` notice.
-<<<<<<< HEAD
-pub async fn start_job(config: &HealthCheckApi, register: ServiceRegistry) -> JoinHandle<()> {
-    let bind_addr = config.bind_address;
-=======
 ///
 #[allow(clippy::async_yields_async)]
 #[instrument(ret, fields(registar = %registar))]
@@ -74,7 +63,6 @@
     let service = Service::new(Launcher::new(addr, registry));
 
     let started = service.start().map_err(Error::from)?;
->>>>>>> 855bd4f1
 
     let () = tokio::time::timeout(Duration::from_secs(5), started.reg_form(form))
         .await
