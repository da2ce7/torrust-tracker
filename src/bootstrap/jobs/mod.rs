//! Application jobs launchers.
//!
//! The main application setup has only two main stages:
//!
//! 1. Setup the domain layer: the core tracker.
//! 2. Launch all the application services as concurrent jobs.
//!
//! This modules contains all the functions needed to start those jobs.

use std::panic::Location;
use std::sync::Arc;

use axum_server::tls_rustls::RustlsConfig;
use camino::Utf8PathBuf;
use thiserror::Error;
use torrust_tracker_configuration::TslConfig;
use torrust_tracker_located_error::{DynError, LocatedError};
use tracing::{info, instrument};
pub mod health_check_api;
pub mod http_tracker;
pub mod torrent_cleanup;
pub mod tracker_apis;
pub mod udp_tracker;

#[derive(Error, Debug, Clone)]
pub enum Error {
    #[error("Timeout elapsed for Task")]
    TimeoutError { err: Arc<tokio::time::error::Elapsed> },
    #[error("Error From Service: {err}")]
    ServiceError { err: crate::servers::service::Error },

    #[error("tls config missing")]
    MissingTlsConfig { location: &'static Location<'static> },

    #[error("bad tls config: {source}")]
    BadTlsConfig {
        source: LocatedError<'static, dyn std::error::Error + Send + Sync>,
    },
}

<<<<<<< HEAD
pub async fn make_rust_tls(opt_tsl_config: &Option<TslConfig>) -> Option<Result<RustlsConfig, Error>> {
    match opt_tsl_config {
        Some(tsl_config) => {
            let cert = tsl_config.ssl_cert_path.clone();
            let key = tsl_config.ssl_key_path.clone();

            if !cert.exists() || !key.exists() {
                return Some(Err(Error::MissingTlsConfig {
                    location: Location::caller(),
                }));
            }

            info!("Using https: cert path: {cert}.");
            info!("Using https: key path: {key}.");

            Some(
                RustlsConfig::from_pem_file(cert, key)
                    .await
                    .map_err(|err| Error::BadTlsConfig {
                        source: (Arc::new(err) as DynError).into(),
                    }),
            )
        }
        None => None,
=======
impl From<tokio::time::error::Elapsed> for Error {
    fn from(e: tokio::time::error::Elapsed) -> Self {
        Error::TimeoutError { err: e.into() }
    }
}

impl From<crate::servers::service::Error> for Error {
    fn from(err: crate::servers::service::Error) -> Self {
        Error::ServiceError { err }
>>>>>>> 855bd4f1
    }
}

#[instrument(ret)]
pub async fn make_rust_tls(tsl_config: &TslConfig) -> Result<RustlsConfig, Error> {
    let (cert, key) = (tsl_config.ssl_cert_path.clone(), tsl_config.ssl_key_path.clone());
    info!("Using https: cert path: {cert}.");
    info!("Using https: key path: {key}.");

    RustlsConfig::from_pem_file(cert, key)
        .await
        .map_err(|err| Error::BadTlsConfig {
            source: (Arc::new(err) as DynError).into(),
        })
}

#[instrument(ret)]
pub async fn make_rust_tls_from_path_buf(cert: &Utf8PathBuf, key: &Utf8PathBuf) -> Result<RustlsConfig, Error> {
    info!("Using https: cert path: {cert}.");
    info!("Using https: key path: {key}.");

    RustlsConfig::from_pem_file(cert, key)
        .await
        .map_err(|err| Error::BadTlsConfig {
            source: (Arc::new(err) as DynError).into(),
        })
}

#[cfg(test)]
mod tests {

    use camino::Utf8PathBuf;
    use torrust_tracker_configuration::TslConfig;

    use super::{make_rust_tls, Error};

    #[tokio::test]
    async fn it_should_error_on_bad_tls_config() {
<<<<<<< HEAD
        let err = make_rust_tls(&Some(TslConfig {
            ssl_cert_path: Utf8PathBuf::from("bad cert path"),
            ssl_key_path: Utf8PathBuf::from("bad key path"),
        }))
        .await
        .expect("tls_was_enabled")
=======
        let err = make_rust_tls(&TslConfig {
            ssl_cert_path: Utf8PathBuf::from("bad cert path"),
            ssl_key_path: Utf8PathBuf::from("bad key path"),
        })
        .await
>>>>>>> 855bd4f1
        .expect_err("bad_cert_and_key_files");

        assert!(matches!(err, Error::MissingTlsConfig { location: _ }));
    }

    #[tokio::test]
    async fn it_should_error_on_missing_cert_or_key_paths() {
<<<<<<< HEAD
        let err = make_rust_tls(&Some(TslConfig {
            ssl_cert_path: Utf8PathBuf::from(""),
            ssl_key_path: Utf8PathBuf::from(""),
        }))
        .await
        .expect("tls_was_enabled")
=======
        let err = make_rust_tls(&TslConfig {
            ssl_cert_path: Utf8PathBuf::from(""),
            ssl_key_path: Utf8PathBuf::from(""),
        })
        .await
>>>>>>> 855bd4f1
        .expect_err("missing_config");

        assert!(matches!(err, Error::MissingTlsConfig { location: _ }));
    }
<<<<<<< HEAD
}

use std::panic::Location;
use std::sync::Arc;

use axum_server::tls_rustls::RustlsConfig;
use thiserror::Error;
use torrust_tracker_configuration::TslConfig;
use torrust_tracker_located_error::{DynError, LocatedError};
use tracing::info;

/// Error returned by the Bootstrap Process.
#[derive(Error, Debug)]
pub enum Error {
    /// Enabled tls but missing config.
    #[error("tls config missing")]
    MissingTlsConfig { location: &'static Location<'static> },

    /// Unable to parse tls Config.
    #[error("bad tls config: {source}")]
    BadTlsConfig {
        source: LocatedError<'static, dyn std::error::Error + Send + Sync>,
    },
=======
>>>>>>> 855bd4f1
}<|MERGE_RESOLUTION|>--- conflicted
+++ resolved
@@ -38,32 +38,6 @@
     },
 }
 
-<<<<<<< HEAD
-pub async fn make_rust_tls(opt_tsl_config: &Option<TslConfig>) -> Option<Result<RustlsConfig, Error>> {
-    match opt_tsl_config {
-        Some(tsl_config) => {
-            let cert = tsl_config.ssl_cert_path.clone();
-            let key = tsl_config.ssl_key_path.clone();
-
-            if !cert.exists() || !key.exists() {
-                return Some(Err(Error::MissingTlsConfig {
-                    location: Location::caller(),
-                }));
-            }
-
-            info!("Using https: cert path: {cert}.");
-            info!("Using https: key path: {key}.");
-
-            Some(
-                RustlsConfig::from_pem_file(cert, key)
-                    .await
-                    .map_err(|err| Error::BadTlsConfig {
-                        source: (Arc::new(err) as DynError).into(),
-                    }),
-            )
-        }
-        None => None,
-=======
 impl From<tokio::time::error::Elapsed> for Error {
     fn from(e: tokio::time::error::Elapsed) -> Self {
         Error::TimeoutError { err: e.into() }
@@ -73,7 +47,6 @@
 impl From<crate::servers::service::Error> for Error {
     fn from(err: crate::servers::service::Error) -> Self {
         Error::ServiceError { err }
->>>>>>> 855bd4f1
     }
 }
 
@@ -112,20 +85,11 @@
 
     #[tokio::test]
     async fn it_should_error_on_bad_tls_config() {
-<<<<<<< HEAD
-        let err = make_rust_tls(&Some(TslConfig {
-            ssl_cert_path: Utf8PathBuf::from("bad cert path"),
-            ssl_key_path: Utf8PathBuf::from("bad key path"),
-        }))
-        .await
-        .expect("tls_was_enabled")
-=======
         let err = make_rust_tls(&TslConfig {
             ssl_cert_path: Utf8PathBuf::from("bad cert path"),
             ssl_key_path: Utf8PathBuf::from("bad key path"),
         })
         .await
->>>>>>> 855bd4f1
         .expect_err("bad_cert_and_key_files");
 
         assert!(matches!(err, Error::MissingTlsConfig { location: _ }));
@@ -133,48 +97,13 @@
 
     #[tokio::test]
     async fn it_should_error_on_missing_cert_or_key_paths() {
-<<<<<<< HEAD
-        let err = make_rust_tls(&Some(TslConfig {
-            ssl_cert_path: Utf8PathBuf::from(""),
-            ssl_key_path: Utf8PathBuf::from(""),
-        }))
-        .await
-        .expect("tls_was_enabled")
-=======
         let err = make_rust_tls(&TslConfig {
             ssl_cert_path: Utf8PathBuf::from(""),
             ssl_key_path: Utf8PathBuf::from(""),
         })
         .await
->>>>>>> 855bd4f1
         .expect_err("missing_config");
 
         assert!(matches!(err, Error::MissingTlsConfig { location: _ }));
     }
-<<<<<<< HEAD
-}
-
-use std::panic::Location;
-use std::sync::Arc;
-
-use axum_server::tls_rustls::RustlsConfig;
-use thiserror::Error;
-use torrust_tracker_configuration::TslConfig;
-use torrust_tracker_located_error::{DynError, LocatedError};
-use tracing::info;
-
-/// Error returned by the Bootstrap Process.
-#[derive(Error, Debug)]
-pub enum Error {
-    /// Enabled tls but missing config.
-    #[error("tls config missing")]
-    MissingTlsConfig { location: &'static Location<'static> },
-
-    /// Unable to parse tls Config.
-    #[error("bad tls config: {source}")]
-    BadTlsConfig {
-        source: LocatedError<'static, dyn std::error::Error + Send + Sync>,
-    },
-=======
->>>>>>> 855bd4f1
 }