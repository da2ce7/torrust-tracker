//! Tracker API job starter.
//!
//! The [`tracker_apis::start_job`](crate::bootstrap::jobs::tracker_apis::start_job)
//! function starts a the HTTP tracker REST API.
//!
//! > **NOTICE**: that even thought there is only one job the API has different
//! > versions. API consumers can choose which version to use. The API version is
//! > part of the URL, for example: `http://localhost:1212/api/v1/stats`.
//!
//! The [`tracker_apis::start_job`](crate::bootstrap::jobs::tracker_apis::start_job)  
//! function spawns a new asynchronous task, that tasks is the "**launcher**".
//! The "**launcher**" starts the actual server and sends a message back
//! to the main application. The main application waits until receives
//! the message [`ApiServerJobStarted`]
//! from the "**launcher**".
//!
//! The "**launcher**" is an intermediary thread that decouples the API server
//! from the process that handles it. The API could be used independently
//! in the future. In that case it would not need to notify a parent process.
//!
//! Refer to the [configuration documentation](https://docs.rs/torrust-tracker-configuration)
//! for the API configuration options.
use std::net::SocketAddr;
use std::sync::Arc;

use axum_server::tls_rustls::RustlsConfig;
use tokio::task::JoinHandle;
use torrust_tracker_configuration::{AccessTokens, HttpApi};
use tracing::instrument;

use super::make_rust_tls;
use crate::core;
use crate::servers::apis::server::ApiLauncher;
use crate::servers::apis::Version;
use crate::servers::registar::Form;
use crate::servers::service::Service;

/// This is the message that the "launcher" spawned task sends to the main
/// application process to notify the API server was successfully started.
///
/// > **NOTICE**: it does not mean the API server is ready to receive requests.
/// > It only means the new server started. It might take some time to the server
/// > to be ready to accept request.
#[derive(Debug)]
pub struct ApiServerJobStarted();

/// This function starts a new API server with the provided configuration.
///
/// The functions starts a new concurrent task that will run the API server.
/// This task will send a message to the main application process to notify
/// that the API server was successfully started.
///
/// # Panics
///
/// It would panic if unable to send the  `ApiServerJobStarted` notice.
///
<<<<<<< HEAD
///
pub async fn start_job(
    config: &HttpApi,
    tracker: Arc<core::Tracker>,
    form: ServiceRegistrationForm,
    version: Version,
) -> Option<JoinHandle<()>> {
    let bind_to = config.bind_address;

    let tls = make_rust_tls(&config.tsl_config)
        .await
        .map(|tls| tls.expect("it should have a valid tracker api tls configuration"));
=======
#[allow(clippy::async_yields_async)]
#[instrument(ret)]
pub async fn start_job(config: &HttpApi, tracker: Arc<core::Tracker>, form: Form, version: Version) -> Option<JoinHandle<()>> {
    let bind_to = config.bind_address;

    let tls = match &config.tsl_config {
        Some(tls_config) => Some(
            make_rust_tls(tls_config)
                .await
                .expect("it should have a valid tracker api tls configuration"),
        ),
        None => None,
    };
>>>>>>> 855bd4f1

    let access_tokens = Arc::new(config.access_tokens.clone());

    match version {
        Version::V1 => Some(start_v1(bind_to, tls, tracker.clone(), form, access_tokens).await),
    }
}

#[allow(clippy::async_yields_async)]
#[instrument(ret)]
async fn start_v1(
    socket: SocketAddr,
    tls: Option<RustlsConfig>,
    tracker: Arc<core::Tracker>,
    form: Form,
    access_tokens: Arc<AccessTokens>,
) -> JoinHandle<()> {
    let service = Service::new(ApiLauncher::new(tracker, access_tokens, socket, tls));

    let started = service.start().expect("it should start");

    let () = started.reg_form(form).await.expect("it should register");

    let (task, _) = started.run();

    tokio::spawn(async move {
        let server = task.await.expect("it should shutdown");
        drop(server);
    })
}

#[cfg(test)]
mod tests {
    use std::sync::Arc;

    use torrust_tracker_test_helpers::configuration::ephemeral_mode_public;

    use crate::bootstrap::app::tracker;
    use crate::bootstrap::jobs::tracker_apis::start_job;
    use crate::servers::apis::Version;
    use crate::servers::registar::Registar;

    #[tokio::test]
    async fn it_should_start_http_tracker() {
        let cfg = Arc::new(ephemeral_mode_public());
<<<<<<< HEAD
        let config = &cfg.http_api.clone().unwrap();
        let tracker = initialize_with_configuration(&cfg);
=======
        let config = &cfg.http_api.as_ref().unwrap();
        let tracker = tracker(&cfg);
>>>>>>> 855bd4f1
        let version = Version::V1;

        start_job(config, tracker, Registar::default().form(), version)
            .await
            .expect("it should be able to join to the tracker api start-job");
    }
}<|MERGE_RESOLUTION|>--- conflicted
+++ resolved
@@ -54,20 +54,6 @@
 ///
 /// It would panic if unable to send the  `ApiServerJobStarted` notice.
 ///
-<<<<<<< HEAD
-///
-pub async fn start_job(
-    config: &HttpApi,
-    tracker: Arc<core::Tracker>,
-    form: ServiceRegistrationForm,
-    version: Version,
-) -> Option<JoinHandle<()>> {
-    let bind_to = config.bind_address;
-
-    let tls = make_rust_tls(&config.tsl_config)
-        .await
-        .map(|tls| tls.expect("it should have a valid tracker api tls configuration"));
-=======
 #[allow(clippy::async_yields_async)]
 #[instrument(ret)]
 pub async fn start_job(config: &HttpApi, tracker: Arc<core::Tracker>, form: Form, version: Version) -> Option<JoinHandle<()>> {
@@ -81,7 +67,6 @@
         ),
         None => None,
     };
->>>>>>> 855bd4f1
 
     let access_tokens = Arc::new(config.access_tokens.clone());
 
@@ -127,13 +112,8 @@
     #[tokio::test]
     async fn it_should_start_http_tracker() {
         let cfg = Arc::new(ephemeral_mode_public());
-<<<<<<< HEAD
-        let config = &cfg.http_api.clone().unwrap();
-        let tracker = initialize_with_configuration(&cfg);
-=======
         let config = &cfg.http_api.as_ref().unwrap();
         let tracker = tracker(&cfg);
->>>>>>> 855bd4f1
         let version = Version::V1;
 
         start_job(config, tracker, Registar::default().form(), version)
