--- conflicted
+++ resolved
@@ -68,11 +68,7 @@
 serde_json = { version = "1", features = ["preserve_order"] }
 serde_repr = "0"
 thiserror = "1"
-<<<<<<< HEAD
-tokio = { version = "1", features = ["macros", "net", "rt-multi-thread", "signal", "sync"] }
-=======
 tokio = { version = "1", features = ["macros", "net", "rt-multi-thread", "signal", "sync", "tracing"] }
->>>>>>> 855bd4f1
 torrust-tracker-clock = { version = "3.0.0-alpha.12-develop", path = "packages/clock" }
 torrust-tracker-configuration = { version = "3.0.0-alpha.12-develop", path = "packages/configuration" }
 torrust-tracker-contrib-bencode = { version = "3.0.0-alpha.12-develop", path = "contrib/bencode" }
@@ -82,11 +78,7 @@
 tower = { version = "0.4.13", features = ["timeout"] }
 tower-http = { version = "0", features = ["compression-full", "cors", "propagate-header", "request-id", "trace"] }
 tracing = "0"
-<<<<<<< HEAD
-tracing-subscriber = { version = "0.3.18", features = ["json"] }
-=======
 tracing-subscriber = { version = "0", features = ["json"] }
->>>>>>> 855bd4f1
 url = "2"
 uuid = { version = "1", features = ["v4"] }
 zerocopy = "0.7.33"
