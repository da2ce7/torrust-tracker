--- conflicted
+++ resolved
@@ -1,21 +1,11 @@
 use std::net::SocketAddr;
 use std::sync::Arc;
 
-<<<<<<< HEAD
-use tokio::sync::oneshot::{self, Sender};
-use tokio::task::JoinHandle;
-use torrust_tracker::bootstrap::jobs::Started;
-use torrust_tracker::servers::health_check_api::server;
-use torrust_tracker::servers::registar::Registar;
-use torrust_tracker::servers::signals::{self, Halted};
-=======
 use torrust_tracker::servers::health_check_api::handle::Handle;
 use torrust_tracker::servers::health_check_api::launcher::Launcher;
 use torrust_tracker::servers::registar::{Form, Registar, Registry};
 use torrust_tracker::servers::service;
->>>>>>> 855bd4f1
 use torrust_tracker_configuration::HealthCheckApi;
-use tracing::debug;
 
 type Started = service::Service<service::Started<Handle>, Launcher, Handle>;
 
@@ -37,13 +27,7 @@
 
         let form = registar.form();
 
-<<<<<<< HEAD
-impl Environment<Stopped> {
-    pub fn new(config: &Arc<HealthCheckApi>, registar: Registar) -> Self {
-        let bind_to = config.bind_address;
-=======
         let (started, listening) = Self::start_v0(addr, registry, form).await;
->>>>>>> 855bd4f1
 
         Self {
             service: started,
