//! Peer struct used by the core `Tracker`.
//!
//! A sample peer:
//!
//! ```rust,no_run
//! use torrust_tracker_primitives::peer;
//! use std::net::SocketAddr;
//! use std::net::IpAddr;
//! use std::net::Ipv4Addr;
//! use torrust_tracker_primitives::DurationSinceUnixEpoch;
//!
//!
//! peer::Peer {
//!     peer_id: peer::Id(*b"-qB00000000000000000"),
//!     peer_addr: SocketAddr::new(IpAddr::V4(Ipv4Addr::new(126, 0, 0, 1)), 8080),
//!     updated: DurationSinceUnixEpoch::new(1_669_397_478_934, 0),
//!     uploaded: NumberOfBytes(0),
//!     downloaded: NumberOfBytes(0),
//!     left: NumberOfBytes(0),
//!     event: AnnounceEvent::Started,
//! };
//! ```

use std::net::{IpAddr, SocketAddr};
use std::sync::Arc;

use serde::Serialize;

use crate::announce_event::AnnounceEvent;
use crate::{ser_unix_time_value, DurationSinceUnixEpoch, IPVersion, NumberOfBytes};

/// Peer struct used by the core `Tracker`.
///
/// A sample peer:
///
/// ```rust,no_run
/// use torrust_tracker_primitives::peer;
/// use std::net::SocketAddr;
/// use std::net::IpAddr;
/// use std::net::Ipv4Addr;
/// use torrust_tracker_primitives::DurationSinceUnixEpoch;
///
///
/// peer::Peer {
///     peer_id: peer::Id(*b"-qB00000000000000000"),
///     peer_addr: SocketAddr::new(IpAddr::V4(Ipv4Addr::new(126, 0, 0, 1)), 8080),
///     updated: DurationSinceUnixEpoch::new(1_669_397_478_934, 0),
///     uploaded: NumberOfBytes(0),
///     downloaded: NumberOfBytes(0),
///     left: NumberOfBytes(0),
///     event: AnnounceEvent::Started,
/// };
/// ```
#[derive(Debug, Clone, Serialize, Copy, PartialEq, Eq, PartialOrd, Ord, Hash)]
pub struct Peer {
    /// ID used by the downloader peer
    pub peer_id: Id,
    /// The IP and port this peer is listening on
    pub peer_addr: SocketAddr,
    /// The last time the the tracker receive an announce request from this peer (timestamp)
    #[serde(serialize_with = "ser_unix_time_value")]
    pub updated: DurationSinceUnixEpoch,
    /// The total amount of bytes uploaded by this peer so far
    pub uploaded: NumberOfBytes,
    /// The total amount of bytes downloaded by this peer so far
    pub downloaded: NumberOfBytes,
    /// The number of bytes this peer still has to download
    pub left: NumberOfBytes,
    /// This is an optional key which maps to started, completed, or stopped (or empty, which is the same as not being present).
    pub event: AnnounceEvent,
}

pub trait ReadInfo {
    fn is_seeder(&self) -> bool;
    fn get_event(&self) -> AnnounceEvent;
    fn get_id(&self) -> Id;
    fn get_updated(&self) -> DurationSinceUnixEpoch;
    fn get_address(&self) -> SocketAddr;
}

impl ReadInfo for Peer {
    fn is_seeder(&self) -> bool {
        self.left.0 <= 0 && self.event != AnnounceEvent::Stopped
    }

    fn get_event(&self) -> AnnounceEvent {
        self.event
    }

    fn get_id(&self) -> Id {
        self.peer_id
    }

    fn get_updated(&self) -> DurationSinceUnixEpoch {
        self.updated
    }

    fn get_address(&self) -> SocketAddr {
        self.peer_addr
    }
}

impl ReadInfo for Arc<Peer> {
    fn is_seeder(&self) -> bool {
        self.left.0 <= 0 && self.event != AnnounceEvent::Stopped
    }

    fn get_event(&self) -> AnnounceEvent {
        self.event
    }

    fn get_id(&self) -> Id {
        self.peer_id
    }

    fn get_updated(&self) -> DurationSinceUnixEpoch {
        self.updated
    }

    fn get_address(&self) -> SocketAddr {
        self.peer_addr
    }
}

impl Peer {
    #[must_use]
    pub fn is_seeder(&self) -> bool {
        self.left.0 <= 0 && self.event != AnnounceEvent::Stopped
    }

    pub fn ip(&mut self) -> IpAddr {
        self.peer_addr.ip()
    }

    pub fn change_ip(&mut self, new_ip: &IpAddr) {
        self.peer_addr = SocketAddr::new(*new_ip, self.peer_addr.port());
    }

    /// The IP version used by the peer: IPV4 or IPV6
    #[must_use]
    pub fn ip_version(&self) -> IPVersion {
        if self.peer_addr.is_ipv4() {
            return IPVersion::IPv4;
        }
        IPVersion::IPv6
    }
}

use std::panic::Location;

use thiserror::Error;

/// Error returned when trying to convert an invalid peer id from another type.
///
/// Usually because the source format does not contain 20 bytes.
#[derive(Error, Debug)]
pub enum IdConversionError {
    #[error("not enough bytes for peer id: {message} {location}")]
    NotEnoughBytes {
        location: &'static Location<'static>,
        message: String,
    },
    #[error("too many bytes for peer id: {message} {location}")]
    TooManyBytes {
        location: &'static Location<'static>,
        message: String,
    },
}

impl From<[u8; 20]> for Id {
    fn from(bytes: [u8; 20]) -> Self {
        Id(bytes)
    }
}

impl From<i32> for Id {
    fn from(number: i32) -> Self {
        let peer_id = number.to_le_bytes();
        Id::from([
            0u8, 0u8, 0u8, 0u8, 0u8, 0u8, 0u8, 0u8, 0u8, 0u8, 0u8, 0u8, 0u8, 0u8, 0u8, 0u8, peer_id[0], peer_id[1], peer_id[2],
            peer_id[3],
        ])
    }
}

impl TryFrom<Vec<u8>> for Id {
    type Error = IdConversionError;

    fn try_from(bytes: Vec<u8>) -> Result<Self, Self::Error> {
        if bytes.len() < PEER_ID_BYTES_LEN {
            return Err(IdConversionError::NotEnoughBytes {
                location: Location::caller(),
                message: format! {"got {} bytes, expected {}", bytes.len(), PEER_ID_BYTES_LEN},
            });
        }
        if bytes.len() > PEER_ID_BYTES_LEN {
            return Err(IdConversionError::TooManyBytes {
                location: Location::caller(),
                message: format! {"got {} bytes, expected {}", bytes.len(), PEER_ID_BYTES_LEN},
            });
        }
        Ok(Self::from_bytes(&bytes))
    }
}

impl std::str::FromStr for Id {
    type Err = IdConversionError;

    fn from_str(s: &str) -> Result<Self, Self::Err> {
        Self::try_from(s.as_bytes().to_vec())
    }
}

impl std::fmt::Display for Id {
    fn fmt(&self, f: &mut std::fmt::Formatter<'_>) -> std::fmt::Result {
        match self.to_hex_string() {
            Some(hex) => write!(f, "{hex}"),
            None => write!(f, ""),
        }
    }
}

/// Peer ID. A 20-byte array.
///
/// A string of length 20 which this downloader uses as its id.
/// Each downloader generates its own id at random at the start of a new download.
///
/// A sample peer ID:
///
/// ```rust,no_run
/// use torrust_tracker_primitives::peer;
///
/// let peer_id = peer::Id(*b"-qB00000000000000000");
/// ```
///
#[derive(PartialEq, Eq, Hash, Clone, Debug, PartialOrd, Ord, Copy)]
pub struct Id(pub [u8; 20]);

pub const PEER_ID_BYTES_LEN: usize = 20;

impl Id {
    /// # Panics
    ///
    /// Will panic if byte slice does not contains the exact amount of bytes need for the `Id`.
    #[must_use]
    pub fn from_bytes(bytes: &[u8]) -> Self {
        assert_eq!(
            PEER_ID_BYTES_LEN,
            bytes.len(),
            "we are testing the equality of the constant: `PEER_ID_BYTES_LEN` ({}) and the supplied `bytes` length: {}",
            PEER_ID_BYTES_LEN,
            bytes.len(),
        );
        let mut ret = Self([0u8; PEER_ID_BYTES_LEN]);
        ret.0.clone_from_slice(bytes);
        ret
    }

    #[must_use]
    pub fn to_bytes(&self) -> [u8; 20] {
        self.0
    }

    #[must_use]
    /// Converts to hex string.
    ///
    /// For the Id `-qB00000000000000000` it returns `2d71423030303030303030303030303030303030`
    ///
    /// For example:
    ///
    ///```text
    /// Bytes                = Hex
    /// -qB00000000000000000 = 2d71423030303030303030303030303030303030
    /// -qB00000000000000000 = 2d 71 42 30 30 30 30 30 30 30 30 30 30 30 30 30 30 30 30 30
    ///
    /// -------------
    /// |Char | Hex |
    /// -------------
    /// | -   | 2D  |
    /// | q   | 71  |
    /// | B   | 42  |
    /// | 0   | 30  |
    /// -------------
    /// ```
    ///
    /// Return `None` is some of the bytes are invalid UTF8 values.
    ///
    /// # Panics
    ///
    /// It will panic if the `binascii::bin2hex` from a too-small output buffer.
    pub fn to_hex_string(&self) -> Option<String> {
        let buff_size = self.0.len() * 2;
        let mut tmp: Vec<u8> = vec![0; buff_size];

        binascii::bin2hex(&self.0, &mut tmp).unwrap();

        match std::str::from_utf8(&tmp) {
            Ok(hex) => Some(format!("0x{hex}")),
            Err(_) => None,
        }
    }

    #[must_use]
    pub fn get_client_name(&self) -> Option<String> {
        let peer_id = tdyne_peer_id::PeerId::from(self.0);
        tdyne_peer_id_registry::parse(peer_id).ok().map(|parsed| parsed.client)
    }
}

impl Serialize for Id {
    fn serialize<S>(&self, serializer: S) -> Result<S::Ok, S::Error>
    where
        S: serde::Serializer,
    {
        #[derive(Serialize)]
        struct PeerIdInfo {
            id: Option<String>,
            client: Option<String>,
        }

        let obj = PeerIdInfo {
            id: self.to_hex_string(),
            client: self.get_client_name(),
        };
        obj.serialize(serializer)
    }
}

/// Marker Trait for Peer Vectors
pub trait Encoding: From<Peer> + PartialEq {}

impl<P: Encoding> FromIterator<Peer> for Vec<P> {
    fn from_iter<T: IntoIterator<Item = Peer>>(iter: T) -> Self {
        let mut peers: Vec<P> = vec![];

        for peer in iter {
            peers.push(peer.into());
        }

        peers
    }
}

pub mod fixture {
    use std::net::{IpAddr, Ipv4Addr, SocketAddr};

    use super::{Id, Peer};
    use crate::announce_event::AnnounceEvent;
    use crate::{DurationSinceUnixEpoch, NumberOfBytes};

    #[derive(PartialEq, Debug)]

    pub struct PeerBuilder {
        peer: Peer,
    }

    #[allow(clippy::derivable_impls)]
    impl Default for PeerBuilder {
        fn default() -> Self {
            Self { peer: Peer::default() }
        }
    }

    impl PeerBuilder {
        #[allow(dead_code)]
        #[must_use]
        pub fn seeder() -> Self {
            let peer = Peer {
                peer_id: Id(*b"-qB00000000000000001"),
                peer_addr: SocketAddr::new(IpAddr::V4(Ipv4Addr::new(127, 0, 0, 1)), 8080),
                updated: DurationSinceUnixEpoch::new(1_669_397_478_934, 0),
                uploaded: NumberOfBytes(0),
                downloaded: NumberOfBytes(0),
                left: NumberOfBytes(0),
                event: AnnounceEvent::Completed,
            };

            Self { peer }
        }

        #[allow(dead_code)]
        #[must_use]
        pub fn leecher() -> Self {
            let peer = Peer {
                peer_id: Id(*b"-qB00000000000000002"),
                peer_addr: SocketAddr::new(IpAddr::V4(Ipv4Addr::new(127, 0, 0, 2)), 8080),
                updated: DurationSinceUnixEpoch::new(1_669_397_478_934, 0),
                uploaded: NumberOfBytes(0),
                downloaded: NumberOfBytes(0),
                left: NumberOfBytes(10),
                event: AnnounceEvent::Started,
            };

            Self { peer }
        }

        #[allow(dead_code)]
        #[must_use]
        pub fn with_peer_id(mut self, peer_id: &Id) -> Self {
            self.peer.peer_id = *peer_id;
            self
        }

        #[allow(dead_code)]
        #[must_use]
        pub fn with_peer_addr(mut self, peer_addr: &SocketAddr) -> Self {
            self.peer.peer_addr = *peer_addr;
            self
        }

        #[allow(dead_code)]
        #[must_use]
        pub fn with_bytes_pending_to_download(mut self, left: i64) -> Self {
            self.peer.left = NumberOfBytes(left);
            self
        }

        #[allow(dead_code)]
        #[must_use]
        pub fn with_no_bytes_pending_to_download(mut self) -> Self {
            self.peer.left = NumberOfBytes(0);
            self
        }

        #[allow(dead_code)]
        #[must_use]
<<<<<<< HEAD
        pub fn last_updated_on(mut self, updated: DurationSinceUnixEpoch) -> Self {
            self.peer.updated = updated;
            self
        }

        #[allow(dead_code)]
        #[must_use]
        pub fn build(self) -> Peer {
            self.into()
=======
        pub fn with_event(mut self, event: AnnounceEvent) -> Self {
            self.peer.event = event;
            self
>>>>>>> 855bd4f1
        }

        #[allow(dead_code)]
        #[must_use]
        pub fn last_updated_on(mut self, updated: DurationSinceUnixEpoch) -> Self {
            self.peer.updated = updated;
            self
        }

        #[allow(dead_code)]
        #[must_use]
        pub fn build(self) -> Peer {
            self.peer
        }
    }

    impl Default for Peer {
        fn default() -> Self {
            Self {
                peer_id: Id::default(),
                peer_addr: SocketAddr::new(IpAddr::V4(Ipv4Addr::new(127, 0, 0, 1)), 8080),
                updated: DurationSinceUnixEpoch::new(1_669_397_478_934, 0),
                uploaded: NumberOfBytes(0),
                downloaded: NumberOfBytes(0),
                left: NumberOfBytes(0),
                event: AnnounceEvent::Started,
            }
        }
    }

    impl Default for Id {
        fn default() -> Self {
            Self(*b"-qB00000000000000000")
        }
    }
}

#[cfg(test)]
pub mod test {

    mod torrent_peer_id {
        use crate::peer;

        #[test]
        fn should_be_instantiated_from_a_byte_slice() {
            let id = peer::Id::from_bytes(&[
                0, 159, 146, 150, 0, 159, 146, 150, 0, 159, 146, 150, 0, 159, 146, 150, 0, 159, 146, 150,
            ]);

            let expected_id = peer::Id([
                0, 159, 146, 150, 0, 159, 146, 150, 0, 159, 146, 150, 0, 159, 146, 150, 0, 159, 146, 150,
            ]);

            assert_eq!(id, expected_id);
        }

        #[test]
        #[should_panic = "we are testing the equality of the constant: `PEER_ID_BYTES_LEN` (20) and the supplied `bytes` length: 19"]
        fn should_fail_trying_to_instantiate_from_a_byte_slice_with_less_than_20_bytes() {
            let less_than_20_bytes = [0; 19];
            let _: peer::Id = peer::Id::from_bytes(&less_than_20_bytes);
        }

        #[test]
        #[should_panic = "we are testing the equality of the constant: `PEER_ID_BYTES_LEN` (20) and the supplied `bytes` length: 21"]
        fn should_fail_trying_to_instantiate_from_a_byte_slice_with_more_than_20_bytes() {
            let more_than_20_bytes = [0; 21];
            let _: peer::Id = peer::Id::from_bytes(&more_than_20_bytes);
        }

        #[test]
        fn should_be_instantiated_from_a_string() {
            let id = "-qB00000000000000001".parse::<peer::Id>().unwrap();

            let expected_id = peer::Id([
                45, 113, 66, 48, 48, 48, 48, 48, 48, 48, 48, 48, 48, 48, 48, 48, 48, 48, 48, 49,
            ]);

            assert_eq!(id, expected_id);
        }

        #[test]
        fn should_be_converted_from_a_20_byte_array() {
            let id = peer::Id::from([
                0, 159, 146, 150, 0, 159, 146, 150, 0, 159, 146, 150, 0, 159, 146, 150, 0, 159, 146, 150,
            ]);

            let expected_id = peer::Id([
                0, 159, 146, 150, 0, 159, 146, 150, 0, 159, 146, 150, 0, 159, 146, 150, 0, 159, 146, 150,
            ]);

            assert_eq!(id, expected_id);
        }

        #[test]
        fn should_be_converted_from_a_byte_vector() {
            let id = peer::Id::try_from(
                [
                    0, 159, 146, 150, 0, 159, 146, 150, 0, 159, 146, 150, 0, 159, 146, 150, 0, 159, 146, 150,
                ]
                .to_vec(),
            )
            .unwrap();

            let expected_id = peer::Id([
                0, 159, 146, 150, 0, 159, 146, 150, 0, 159, 146, 150, 0, 159, 146, 150, 0, 159, 146, 150,
            ]);

            assert_eq!(id, expected_id);
        }

        #[test]
        #[should_panic = "NotEnoughBytes"]
        fn should_fail_trying_to_convert_from_a_byte_vector_with_less_than_20_bytes() {
            let _: peer::Id = peer::Id::try_from([0; 19].to_vec()).unwrap();
        }

        #[test]
        #[should_panic = "TooManyBytes"]
        fn should_fail_trying_to_convert_from_a_byte_vector_with_more_than_20_bytes() {
            let _: peer::Id = peer::Id::try_from([0; 21].to_vec()).unwrap();
        }

        #[test]
        fn should_be_converted_to_hex_string() {
            let id = peer::Id(*b"-qB00000000000000000");
            assert_eq!(id.to_hex_string().unwrap(), "0x2d71423030303030303030303030303030303030");

            let id = peer::Id([
                0, 159, 146, 150, 0, 159, 146, 150, 0, 159, 146, 150, 0, 159, 146, 150, 0, 159, 146, 150,
            ]);
            assert_eq!(id.to_hex_string().unwrap(), "0x009f9296009f9296009f9296009f9296009f9296");
        }

        #[test]
        fn should_be_converted_into_string_type_using_the_hex_string_format() {
            let id = peer::Id(*b"-qB00000000000000000");
            assert_eq!(id.to_string(), "0x2d71423030303030303030303030303030303030");

            let id = peer::Id([
                0, 159, 146, 150, 0, 159, 146, 150, 0, 159, 146, 150, 0, 159, 146, 150, 0, 159, 146, 150,
            ]);
            assert_eq!(id.to_string(), "0x009f9296009f9296009f9296009f9296009f9296");
        }

        #[test]
        fn should_return_the_inner_bytes() {
            assert_eq!(peer::Id(*b"-qB00000000000000000").to_bytes(), *b"-qB00000000000000000");
        }
    }
}<|MERGE_RESOLUTION|>--- conflicted
+++ resolved
@@ -424,21 +424,9 @@
 
         #[allow(dead_code)]
         #[must_use]
-<<<<<<< HEAD
-        pub fn last_updated_on(mut self, updated: DurationSinceUnixEpoch) -> Self {
-            self.peer.updated = updated;
-            self
-        }
-
-        #[allow(dead_code)]
-        #[must_use]
-        pub fn build(self) -> Peer {
-            self.into()
-=======
         pub fn with_event(mut self, event: AnnounceEvent) -> Self {
             self.peer.event = event;
             self
->>>>>>> 855bd4f1
         }
 
         #[allow(dead_code)]
