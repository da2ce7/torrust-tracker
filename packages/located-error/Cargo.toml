--- conflicted
+++ resolved
@@ -15,11 +15,7 @@
 version.workspace = true
 
 [dependencies]
-<<<<<<< HEAD
-tracing = "0.1.40"
-=======
 tracing = "0"
->>>>>>> 855bd4f1
 
 [dev-dependencies]
 thiserror = "1"